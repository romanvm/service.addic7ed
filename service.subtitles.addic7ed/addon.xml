<?xml version="1.0" encoding="UTF-8"?>
<addon id="service.subtitles.addic7ed"
<<<<<<< HEAD
       name="Addic7ed.com"
       version="1.0.5"
       provider-name="Roman V.M.">
=======
  name="Addic7ed.com"
  version="2.0.0"
  provider-name="Roman V.M.">
>>>>>>> 35a65172
<requires>
  <import addon="xbmc.python" version="2.19.0"/>
  <import addon="script.module.beautifulsoup" version="3.2.0"/>
  <import addon="script.module.requests" version="2.9.0"/>
</requires>
<extension point="xbmc.subtitle.module" library="main.py" />
<extension point="xbmc.addon.metadata">
  <summary lang="en">Addic7ed.com Subtitles</summary>
  <summary lang="ru">Субтитры Addic7ed.com</summary>
  <summary lang="uk">Субтитри Addic7ed.com</summary>
  <description lang="en">Subtitles service for Addic7ed.com.</description>
  <description lang="ru">Служба субтитров для сайта Addic7ed.com.</description>
  <description lang="uk">Служба субтитрів для сайту Addic7ed.com.</description>
  <platform>all</platform>
</extension>
</addon><|MERGE_RESOLUTION|>--- conflicted
+++ resolved
@@ -1,14 +1,8 @@
 <?xml version="1.0" encoding="UTF-8"?>
 <addon id="service.subtitles.addic7ed"
-<<<<<<< HEAD
-       name="Addic7ed.com"
-       version="1.0.5"
-       provider-name="Roman V.M.">
-=======
   name="Addic7ed.com"
   version="2.0.0"
   provider-name="Roman V.M.">
->>>>>>> 35a65172
 <requires>
   <import addon="xbmc.python" version="2.19.0"/>
   <import addon="script.module.beautifulsoup" version="3.2.0"/>
