--- conflicted
+++ resolved
@@ -17,17 +17,10 @@
 
 from addic7ed.actions import router
 from addic7ed.exception_logger import catch_exception
-<<<<<<< HEAD
-from addic7ed.utils import logger
-
-if __name__ == '__main__':
-    with catch_exception(logger.error):
-=======
 from addic7ed.utils import initialize_logging
 
 initialize_logging()
 
 if __name__ == '__main__':
     with catch_exception():
->>>>>>> 92e6139a
         router(sys.argv[2][1:])